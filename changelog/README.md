--- conflicted
+++ resolved
@@ -2,11 +2,10 @@
 
 <!-- Note: contrary to 3.x, insert new entries *first* in their section -->
 
-<<<<<<< HEAD
 ### 4.3.0 (in progress)
 
 - [improvement] JAVA-2402: Add setTracing(boolean) to StatementBuilder
-=======
+
 ### 4.2.1
 
 - [bug] JAVA-2454: Handle "empty" CQL type while parsing schema
@@ -16,7 +15,6 @@
 - [bug] JAVA-2451: Make zero a valid estimated size for PagingIterableSpliterator
 - [bug] JAVA-2443: Compute prepared statement PK indices for protocol v3
 - [bug] JAVA-2430: Use variable metadata to infer the routing keyspace on bound statements
->>>>>>> 060af118
 
 ### 4.2.0
 
