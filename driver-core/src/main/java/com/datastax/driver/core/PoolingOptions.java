/*
 *      Copyright (C) 2012-2014 DataStax Inc.
 *
 *   Licensed under the Apache License, Version 2.0 (the "License");
 *   you may not use this file except in compliance with the License.
 *   You may obtain a copy of the License at
 *
 *      http://www.apache.org/licenses/LICENSE-2.0
 *
 *   Unless required by applicable law or agreed to in writing, software
 *   distributed under the License is distributed on an "AS IS" BASIS,
 *   WITHOUT WARRANTIES OR CONDITIONS OF ANY KIND, either express or implied.
 *   See the License for the specific language governing permissions and
 *   limitations under the License.
 */
package com.datastax.driver.core;

/**
 * Options related to connection pooling.
 * <p>
 * The driver uses connections in an asynchronous manner. Meaning that
 * multiple requests can be submitted on the same connection at the same
 * time. This means that the driver only needs to maintain a relatively
 * small number of connections to each Cassandra host. These options allow
 * the driver to control how many connections are kept exactly.
 * <p>
 * <b>With {@code ProtocolVersion#V2} or below:</b>
 * for each host, the driver keeps a core pool of connections open at all
 * times determined by calling ({@link #getCoreConnectionsPerHost}).
 * If the use of those connections reaches a configurable threshold
 * ({@link #getMaxSimultaneousRequestsPerConnectionThreshold}),
 * more connections are created up to the configurable maximum number of
 * connections ({@link #getMaxConnectionsPerHost}). When the pool exceeds
 * the maximum number of connections, connections in excess are
 * reclaimed if the use of opened connections drops below the
 * configured threshold ({@link #getMinSimultaneousRequestsPerConnectionThreshold}).
 * <p>
 * <b>With {@code ProtocolVersion#V3} or above:</b>
 * the driver uses a single connection for each {@code LOCAL} or {@code REMOTE}
 * host. This connection can handle a larger amount of simultaneous requests,
 * limited by {@link #getMaxSimultaneousRequestsPerHostThreshold(HostDistance)}.
 * <p>
 * Each of these parameters can be separately set for {@code LOCAL} and
 * {@code REMOTE} hosts ({@link HostDistance}). For {@code IGNORED} hosts,
 * the default for all those settings is 0 and cannot be changed.
 */
public class PoolingOptions {

    private static final int DEFAULT_MIN_REQUESTS_PER_CONNECTION = 25;
    private static final int DEFAULT_MAX_REQUESTS_PER_CONNECTION = 100;

    private static final int DEFAULT_CORE_POOL_LOCAL = 2;
    private static final int DEFAULT_CORE_POOL_REMOTE = 1;

    private static final int DEFAULT_MAX_POOL_LOCAL = 8;
    private static final int DEFAULT_MAX_POOL_REMOTE = 2;

<<<<<<< HEAD
    private static final int DEFAULT_MAX_REQUESTS_PER_HOST_LOCAL = 1024;
    private static final int DEFAULT_MAX_REQUESTS_PER_HOST_REMOTE = 256;

    private static final int DEFAULT_IDLE_TIMEOUT_SECONDS = 120;
=======
>>>>>>> c796a807
    private static final int DEFAULT_POOL_TIMEOUT_MILLIS = 5000;

    private volatile Cluster.Manager manager;

    private final int[] minSimultaneousRequestsPerConnection = new int[]{ DEFAULT_MIN_REQUESTS_PER_CONNECTION, DEFAULT_MIN_REQUESTS_PER_CONNECTION, 0 };
    private final int[] maxSimultaneousRequestsPerConnection = new int[]{ DEFAULT_MAX_REQUESTS_PER_CONNECTION, DEFAULT_MAX_REQUESTS_PER_CONNECTION, 0 };

    private final int[] coreConnections = new int[] { DEFAULT_CORE_POOL_LOCAL, DEFAULT_CORE_POOL_REMOTE, 0 };
    private final int[] maxConnections = new int[] { DEFAULT_MAX_POOL_LOCAL , DEFAULT_MAX_POOL_REMOTE, 0 };

<<<<<<< HEAD
    private volatile int maxSimultaneousRequestsPerHostLocal = DEFAULT_MAX_REQUESTS_PER_HOST_LOCAL;
    private volatile int maxSimultaneousRequestsPerHostRemote = DEFAULT_MAX_REQUESTS_PER_HOST_REMOTE;


    private volatile int idleTimeoutSeconds = DEFAULT_IDLE_TIMEOUT_SECONDS;
=======
>>>>>>> c796a807
    private volatile int poolTimeoutMillis = DEFAULT_POOL_TIMEOUT_MILLIS;

    public PoolingOptions() {}

    void register(Cluster.Manager manager) {
        this.manager = manager;
    }

    /**
     * Returns the number of simultaneous requests on a connection below which
     * connections in excess are reclaimed.
     * <p>
     * This option is only used with {@code ProtocolVersion#V2} or below.
     * <p>
     * If an opened connection to an host at distance {@code distance}
     * handles less than this number of simultaneous requests and there is
     * more than {@link #getCoreConnectionsPerHost} connections open to this
     * host, the connection is closed.
     * <p>
     * The default value for this option is 25 for {@code LOCAL} and
     * {@code REMOTE} hosts.
     *
     * @param distance the {@code HostDistance} for which to return this threshold.
     * @return the configured threshold, or the default one if none have been set.
     */
    public int getMinSimultaneousRequestsPerConnectionThreshold(HostDistance distance) {
        return minSimultaneousRequestsPerConnection[distance.ordinal()];
    }

    /**
     * Sets the number of simultaneous requests on a connection below which
     * connections in excess are reclaimed.
     * <p>
     * This option is only used with {@code ProtocolVersion#V2} or below.
     *
     * @param distance the {@code HostDistance} for which to configure this threshold.
     * @param newMinSimultaneousRequests the value to set (between 0 and 128).
     * @return this {@code PoolingOptions}.
     *
     * @throws IllegalArgumentException if {@code distance == HostDistance.IGNORED}, or if {@code minSimultaneousRequests}
     * is not in range, or if {@code newMinSimultaneousRequests} is greater than the maximum value for this distance.
     */
    public synchronized PoolingOptions setMinSimultaneousRequestsPerConnectionThreshold(HostDistance distance, int newMinSimultaneousRequests) {
        if (distance == HostDistance.IGNORED)
            throw new IllegalArgumentException("Cannot set min simultaneous requests per connection threshold for " + distance + " hosts");

        checkRequestsPerConnectionRange(newMinSimultaneousRequests, "Min simultaneous requests per connection", distance);
        checkRequestsPerConnectionOrder(newMinSimultaneousRequests, maxSimultaneousRequestsPerConnection[distance.ordinal()], distance);
        minSimultaneousRequestsPerConnection[distance.ordinal()] = newMinSimultaneousRequests;
        return this;
    }

    /**
     * Returns the number of simultaneous requests on all connections to an host after
     * which more connections are created.
     * <p>
     * This option is only used with {@code ProtocolVersion#V2} or below.
     * <p>
     * If all the connections opened to an host at distance {@code
     * distance} connection are handling more than this number of
     * simultaneous requests and there is less than
     * {@link #getMaxConnectionsPerHost} connections open to this host, a
     * new connection is open.
     * <p>
     * Note that a given connection cannot handle more than 128
     * simultaneous requests (protocol limitation).
     * <p>
     * The default value for this option is 100 for {@code LOCAL} and
     * {@code REMOTE} hosts.
     *
     * @param distance the {@code HostDistance} for which to return this threshold.
     * @return the configured threshold, or the default one if none have been set.
     */
    public int getMaxSimultaneousRequestsPerConnectionThreshold(HostDistance distance) {
        return maxSimultaneousRequestsPerConnection[distance.ordinal()];
    }

    /**
     * Sets number of simultaneous requests on all connections to an host after
     * which more connections are created.
     * <p>
     * This option is only used with {@code ProtocolVersion#V2} or below.
     *
     * @param distance the {@code HostDistance} for which to configure this threshold.
     * @param newMaxSimultaneousRequests the value to set (between 0 and 128).
     * @return this {@code PoolingOptions}.
     *
     * @throws IllegalArgumentException if {@code distance == HostDistance.IGNORED}, or if {@code maxSimultaneousRequests}
     * is not in range, or if {@code newMaxSimultaneousRequests} is less than the minimum value for this distance.
     */
    public synchronized PoolingOptions setMaxSimultaneousRequestsPerConnectionThreshold(HostDistance distance, int newMaxSimultaneousRequests) {
        if (distance == HostDistance.IGNORED)
            throw new IllegalArgumentException("Cannot set max simultaneous requests per connection threshold for " + distance + " hosts");

        checkRequestsPerConnectionRange(newMaxSimultaneousRequests, "Max simultaneous requests per connection", distance);
        checkRequestsPerConnectionOrder(minSimultaneousRequestsPerConnection[distance.ordinal()], newMaxSimultaneousRequests, distance);
        maxSimultaneousRequestsPerConnection[distance.ordinal()] = newMaxSimultaneousRequests;
        return this;
    }

    /**
     * Returns the core number of connections per host.
     * <p>
     * This option is only used with {@code ProtocolVersion#V2} or below.
     * <p>
     * For the provided {@code distance}, this correspond to the number of
     * connections initially created and kept open to each host of that
     * distance.
     *
     * @param distance the {@code HostDistance} for which to return this threshold.
     * @return the core number of connections per host at distance {@code distance}.
     */
    public int getCoreConnectionsPerHost(HostDistance distance) {
        return coreConnections[distance.ordinal()];
    }

    /**
     * Sets the core number of connections per host.
     * <p>
     * This option is only used with {@code ProtocolVersion#V2} or below.
     *
     * @param distance the {@code HostDistance} for which to set this threshold.
     * @param newCoreConnections the value to set
     * @return this {@code PoolingOptions}.
     *
     * @throws IllegalArgumentException if {@code distance == HostDistance.IGNORED},
     * or if {@code newCoreConnections} is greater than the maximum value for this distance.
     */
    public synchronized PoolingOptions setCoreConnectionsPerHost(HostDistance distance, int newCoreConnections) {
        if (distance == HostDistance.IGNORED)
                throw new IllegalArgumentException("Cannot set core connections per host for " + distance + " hosts");

        checkConnectionsPerHostOrder(newCoreConnections, maxConnections[distance.ordinal()], distance);
        int oldCore = coreConnections[distance.ordinal()];
        coreConnections[distance.ordinal()] = newCoreConnections;
        if (oldCore < newCoreConnections && manager != null)
            manager.ensurePoolsSizing();
        return this;
    }

    /**
     * Returns the maximum number of connections per host.
     * <p>
     * This option is only used with {@code ProtocolVersion#V2} or below.
     * <p>
     * For the provided {@code distance}, this correspond to the maximum
     * number of connections that can be created per host at that distance.
     *
     * @param distance the {@code HostDistance} for which to return this threshold.
     * @return the maximum number of connections per host at distance {@code distance}.
     */
    public int getMaxConnectionsPerHost(HostDistance distance) {
        return maxConnections[distance.ordinal()];
    }

    /**
     * Sets the maximum number of connections per host.
     * <p>
     * This option is only used with {@code ProtocolVersion#V2} or below.
     *
     * @param distance the {@code HostDistance} for which to set this threshold.
     * @param newMaxConnections the value to set
     * @return this {@code PoolingOptions}.
     *
     * @throws IllegalArgumentException if {@code distance == HostDistance.IGNORED},
     * or if {@code newMaxConnections} is less than the core value for this distance.
     */
    public synchronized PoolingOptions setMaxConnectionsPerHost(HostDistance distance, int newMaxConnections) {
        if (distance == HostDistance.IGNORED)
            throw new IllegalArgumentException("Cannot set max connections per host for " + distance + " hosts");

        checkConnectionsPerHostOrder(coreConnections[distance.ordinal()], newMaxConnections, distance);
        maxConnections[distance.ordinal()] = newMaxConnections;
        return this;
    }

    /**
<<<<<<< HEAD
     * Returns the timeout before an idle connection is removed.
     *
     * @return the timeout.
     */
    public int getIdleTimeoutSeconds() {
        return idleTimeoutSeconds;
    }

    /**
     * Sets the timeout before an idle connection is removed.
     * <p>
     * The order of magnitude should be a few minutes (the default is 120 seconds). The
     * timeout that triggers the removal has a granularity of 10 seconds.
     * <p>
     * This option is only used with {@code ProtocolVersion#V2} or below.

     * @param idleTimeoutSeconds the new timeout in seconds.
     * @return this {@code PoolingOptions}.
     *
     * @throws IllegalArgumentException if the timeout is negative.
     */
    public PoolingOptions setIdleTimeoutSeconds(int idleTimeoutSeconds) {
        if (idleTimeoutSeconds < 0)
            throw new IllegalArgumentException("Idle timeout must be positive");
        this.idleTimeoutSeconds = idleTimeoutSeconds;
        return this;
    }

    /**
=======
>>>>>>> c796a807
     * Returns the timeout when trying to acquire a connection from a host's pool.
     *
     * @return the timeout.
     */
    public int getPoolTimeoutMillis() {
        return poolTimeoutMillis;
    }

    /**
     * Sets the timeout when trying to acquire a connection from a host's pool.
     * <p>
     * If no connection is available within that time, the driver will try the
     * next host from the query plan.
     * <p>
     * If this option is set to zero, the driver won't wait at all.
     *
     * @param poolTimeoutMillis the new value in milliseconds.
     * @return this {@code PoolingOptions}
     *
     * @throws IllegalArgumentException if the timeout is negative.
     */
    public PoolingOptions setPoolTimeoutMillis(int poolTimeoutMillis) {
        if (poolTimeoutMillis < 0)
            throw new IllegalArgumentException("Pool timeout must be positive");
        this.poolTimeoutMillis = poolTimeoutMillis;
        return this;
    }

    /**
     * Returns the maximum number of requests per host.
     * <p>
     * This option is only used with {@code ProtocolVersion#V3} or above.
     * <p>
     * The default value for this option is 8192 for {@code LOCAL} and 256 for
     * {@code REMOTE} hosts.
     *
     * @param distance the {@code HostDistance} for which to return this threshold.
     * @return the maximum number of requests per host at distance {@code distance}.
     */
    public int getMaxSimultaneousRequestsPerHostThreshold(HostDistance distance) {
        switch (distance) {
            case LOCAL:
                return maxSimultaneousRequestsPerHostLocal;
            case REMOTE:
                return maxSimultaneousRequestsPerHostRemote;
            default:
                return 0;
        }
    }

    /**
     * Sets the maximum number of requests per host.
     * <p>
     * This option is only used with {@code ProtocolVersion#V3} or above.
     *
     * @param distance the {@code HostDistance} for which to set this threshold.
     * @param newMaxRequests the value to set (between 1 and 32768).
     * @return this {@code PoolingOptions}.
     *
     * @throws IllegalArgumentException if {@code distance == HostDistance.IGNORED},
     * or if {@code newMaxConnections} is not within the allowed range.
     */
    public PoolingOptions setMaxSimultaneousRequestsPerHostThreshold(HostDistance distance, int newMaxRequests) {
        if (newMaxRequests <= 0 || newMaxRequests > StreamIdGenerator.MAX_STREAM_PER_CONNECTION_V3)
            throw new IllegalArgumentException(String.format("Max requests must be in the range (1, %d)",
                                               StreamIdGenerator.MAX_STREAM_PER_CONNECTION_V3));

        switch (distance) {
            case LOCAL:
                maxSimultaneousRequestsPerHostLocal = newMaxRequests;
                break;
            case REMOTE:
                maxSimultaneousRequestsPerHostRemote = newMaxRequests;
                break;
            default:
                throw new IllegalArgumentException("Cannot set max requests per host for " + distance + " hosts");
        }
        return this;
    }

    /**
     * Requests the driver to re-evaluate the {@link HostDistance} (through the configured
     * {@link com.datastax.driver.core.policies.LoadBalancingPolicy#distance}) for every known
     * hosts and to drop/add connections to each hosts according to the computed distance.
     */
    public void refreshConnectedHosts() {
        manager.refreshConnectedHosts();
    }

    /**
     * Requests the driver to re-evaluate the {@link HostDistance} for a given node.
     *
     * @param host the host to refresh.
     *
     * @see #refreshConnectedHosts()
     */
    public void refreshConnectedHost(Host host) {
        manager.refreshConnectedHost(host);
    }

    private static void checkRequestsPerConnectionRange(int value, String description, HostDistance distance) {
        if (value < 0 || value > StreamIdGenerator.MAX_STREAM_PER_CONNECTION_V2)
            throw new IllegalArgumentException(String.format("%s for %s hosts must be in the range (0, %d)",
                                                             description, distance,
                                                             StreamIdGenerator.MAX_STREAM_PER_CONNECTION_V2));
    }

    private static void checkRequestsPerConnectionOrder(int min, int max, HostDistance distance) {
        if (min > max)
            throw new IllegalArgumentException(String.format("Min simultaneous requests per connection for %s hosts must be less than max (%d > %d)",
                                                             distance, min, max));
    }

    private static void checkConnectionsPerHostOrder(int core, int max, HostDistance distance) {
        if (core > max)
            throw new IllegalArgumentException(String.format("Core connections for %s hosts must be less than max (%d > %d)",
                                                             distance, core, max));
    }
}<|MERGE_RESOLUTION|>--- conflicted
+++ resolved
@@ -55,13 +55,9 @@
     private static final int DEFAULT_MAX_POOL_LOCAL = 8;
     private static final int DEFAULT_MAX_POOL_REMOTE = 2;
 
-<<<<<<< HEAD
     private static final int DEFAULT_MAX_REQUESTS_PER_HOST_LOCAL = 1024;
     private static final int DEFAULT_MAX_REQUESTS_PER_HOST_REMOTE = 256;
 
-    private static final int DEFAULT_IDLE_TIMEOUT_SECONDS = 120;
-=======
->>>>>>> c796a807
     private static final int DEFAULT_POOL_TIMEOUT_MILLIS = 5000;
 
     private volatile Cluster.Manager manager;
@@ -72,14 +68,10 @@
     private final int[] coreConnections = new int[] { DEFAULT_CORE_POOL_LOCAL, DEFAULT_CORE_POOL_REMOTE, 0 };
     private final int[] maxConnections = new int[] { DEFAULT_MAX_POOL_LOCAL , DEFAULT_MAX_POOL_REMOTE, 0 };
 
-<<<<<<< HEAD
     private volatile int maxSimultaneousRequestsPerHostLocal = DEFAULT_MAX_REQUESTS_PER_HOST_LOCAL;
     private volatile int maxSimultaneousRequestsPerHostRemote = DEFAULT_MAX_REQUESTS_PER_HOST_REMOTE;
 
 
-    private volatile int idleTimeoutSeconds = DEFAULT_IDLE_TIMEOUT_SECONDS;
-=======
->>>>>>> c796a807
     private volatile int poolTimeoutMillis = DEFAULT_POOL_TIMEOUT_MILLIS;
 
     public PoolingOptions() {}
@@ -257,38 +249,6 @@
     }
 
     /**
-<<<<<<< HEAD
-     * Returns the timeout before an idle connection is removed.
-     *
-     * @return the timeout.
-     */
-    public int getIdleTimeoutSeconds() {
-        return idleTimeoutSeconds;
-    }
-
-    /**
-     * Sets the timeout before an idle connection is removed.
-     * <p>
-     * The order of magnitude should be a few minutes (the default is 120 seconds). The
-     * timeout that triggers the removal has a granularity of 10 seconds.
-     * <p>
-     * This option is only used with {@code ProtocolVersion#V2} or below.
-
-     * @param idleTimeoutSeconds the new timeout in seconds.
-     * @return this {@code PoolingOptions}.
-     *
-     * @throws IllegalArgumentException if the timeout is negative.
-     */
-    public PoolingOptions setIdleTimeoutSeconds(int idleTimeoutSeconds) {
-        if (idleTimeoutSeconds < 0)
-            throw new IllegalArgumentException("Idle timeout must be positive");
-        this.idleTimeoutSeconds = idleTimeoutSeconds;
-        return this;
-    }
-
-    /**
-=======
->>>>>>> c796a807
      * Returns the timeout when trying to acquire a connection from a host's pool.
      *
      * @return the timeout.
