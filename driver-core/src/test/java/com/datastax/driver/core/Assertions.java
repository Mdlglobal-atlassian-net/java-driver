/*
 *      Copyright (C) 2012-2015 DataStax Inc.
 *
 *   Licensed under the Apache License, Version 2.0 (the "License");
 *   you may not use this file except in compliance with the License.
 *   You may obtain a copy of the License at
 *
 *      http://www.apache.org/licenses/LICENSE-2.0
 *
 *   Unless required by applicable law or agreed to in writing, software
 *   distributed under the License is distributed on an "AS IS" BASIS,
 *   WITHOUT WARRANTIES OR CONDITIONS OF ANY KIND, either express or implied.
 *   See the License for the specific language governing permissions and
 *   limitations under the License.
 */
package com.datastax.driver.core;

import com.datastax.driver.core.ColumnMetadata.IndexMetadata;

/**
 * Augment AssertJ with custom assertions for the Java driver.
 */
public class Assertions extends org.assertj.core.api.Assertions {
    public static ClusterAssert assertThat(Cluster cluster) {
        return new ClusterAssert(cluster);
    }

    public static SessionAssert assertThat(Session session) {
        return new SessionAssert(session);
    }

    public static TokenRangeAssert assertThat(TokenRange range) {
        return new TokenRangeAssert(range);
    }

    public static DataTypeAssert assertThat(DataType type) {
        return new DataTypeAssert(type);
    }

    public static IndexMetadataAssert assertThat(IndexMetadata indexMetadata) {
        return new IndexMetadataAssert(indexMetadata);
    }

<<<<<<< HEAD
    public static LocalDateAssert assertThat(LocalDate localDate) {
        return new LocalDateAssert(localDate);
    }

    public static TableMetadataAssert assertThat(TableMetadata table) {
        return new TableMetadataAssert(table);
    }

    public static ColumnMetadataAssert assertThat(ColumnMetadata column) {
        return new ColumnMetadataAssert(column);
    }

    public static TypeCodecAssert assertThat(TypeCodec codec) {
        return new TypeCodecAssert(codec);
    }

=======
    public static KeyspaceMetadataAssert assertThat(KeyspaceMetadata metadata) {
        return new KeyspaceMetadataAssert(metadata);
    }

    public static TableMetadataAssert assertThat(TableMetadata metadata) {
        return new TableMetadataAssert(metadata);
    }
>>>>>>> 7c8afa1f
}<|MERGE_RESOLUTION|>--- conflicted
+++ resolved
@@ -41,9 +41,12 @@
         return new IndexMetadataAssert(indexMetadata);
     }
 
-<<<<<<< HEAD
     public static LocalDateAssert assertThat(LocalDate localDate) {
         return new LocalDateAssert(localDate);
+    }
+
+    public static KeyspaceMetadataAssert assertThat(KeyspaceMetadata metadata) {
+        return new KeyspaceMetadataAssert(metadata);
     }
 
     public static TableMetadataAssert assertThat(TableMetadata table) {
@@ -54,17 +57,16 @@
         return new ColumnMetadataAssert(column);
     }
 
+    public static FunctionMetadataAssert assertThat(FunctionMetadata function) {
+        return new FunctionMetadataAssert(function);
+    }
+
+    public static AggregateMetadataAssert assertThat(AggregateMetadata aggregate) {
+        return new AggregateMetadataAssert(aggregate);
+    }
+
     public static TypeCodecAssert assertThat(TypeCodec codec) {
         return new TypeCodecAssert(codec);
     }
 
-=======
-    public static KeyspaceMetadataAssert assertThat(KeyspaceMetadata metadata) {
-        return new KeyspaceMetadataAssert(metadata);
-    }
-
-    public static TableMetadataAssert assertThat(TableMetadata metadata) {
-        return new TableMetadataAssert(metadata);
-    }
->>>>>>> 7c8afa1f
 }